--- conflicted
+++ resolved
@@ -10,15 +10,18 @@
   FREE_GAMES_PROMOTIONS_ENDPOINT,
 } from './common/constants';
 import { BundlesContent } from './interfaces/bundles-content';
-import { refreshAndSid } from './login';
+import Login from './login';
 
 export default class FreeGames {
   private request: Got;
 
   private L: Logger;
 
+  private email: string;
+
   constructor(requestClient: Got, email: string) {
     this.request = requestClient;
+    this.email = email;
     this.L = logger.child({
       user: email,
     });
@@ -77,7 +80,6 @@
       }
     }
   }`;
-<<<<<<< HEAD
     const variables = {
       namespace: linkedOfferNs,
       offerId: linkedOfferId,
@@ -87,34 +89,21 @@
     const entitlementResp = await this.request.post<ItemEntitlementResp>(GRAPHQL_ENDPOINT, {
       json: data,
     });
+    if (entitlementResp.body.errors && entitlementResp.body.errors[0]) {
+      const error = entitlementResp.body.errors[0];
+      const errorJSON: AuthErrorJSON = JSON.parse(error.serviceResponse);
+      if (errorJSON.errorCode.includes('authentication_failed')) {
+        this.L.warn('Failed to authenticate with GraphQL API, trying again');
+        const login = new Login(this.request, this.email);
+        await login.refreshAndSid(true);
+        return this.ownsGame(linkedOfferNs, linkedOfferId);
+      }
+      this.L.error(error);
+      throw new Error(error.message);
+    }
     const items = entitlementResp.body.data.Launcher.entitledOfferItems;
     return items.entitledToAllItemsInOffer && items.entitledToAnyItemInOffer;
   }
-=======
-  const variables = {
-    namespace: linkedOfferNs,
-    offerId: linkedOfferId,
-  };
-  const data: GraphQLBody = { query, variables };
-  L.trace({ data, url: GRAPHQL_ENDPOINT }, 'Posting for offer entitlement');
-  const entitlementResp = await request.client.post<ItemEntitlementResp>(GRAPHQL_ENDPOINT, {
-    json: data,
-  });
-  if (entitlementResp.body.errors && entitlementResp.body.errors[0]) {
-    const error = entitlementResp.body.errors[0];
-    const errorJSON: AuthErrorJSON = JSON.parse(error.serviceResponse);
-    if (errorJSON.errorCode.includes('authentication_failed')) {
-      L.warn('Failed to authenticate with GraphQL API, trying again');
-      await refreshAndSid(true);
-      return ownsGame(linkedOfferNs, linkedOfferId);
-    }
-    L.error(error);
-    throw new Error(error.message);
-  }
-  const items = entitlementResp.body.data.Launcher.entitledOfferItems;
-  return items.entitledToAllItemsInOffer && items.entitledToAnyItemInOffer;
-}
->>>>>>> 9c2e6711
 
   async getPurchasableFreeGames(validOffers: Element[]): Promise<OfferInfo[]> {
     this.L.debug('Checking ownership on available games');
