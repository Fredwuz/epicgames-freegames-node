--- conflicted
+++ resolved
@@ -110,12 +110,9 @@
 .vscode-test
 
 config/*
-<<<<<<< HEAD
 test-cookies.json
 test.html
 test.png
 test2.html
-=======
 
-.idea
->>>>>>> e68c5827
+.idea